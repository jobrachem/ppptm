"""
Nodes for inducing points version.

- Alpha parameter: Intercept with its own hyperparameters
- Alpha parameter: Has prior mean, is estimated
- Slope has prior mean, is estimated
"""

from __future__ import annotations

import copy
from typing import Any

import jax
import jax.numpy as jnp
import liesel.model as lsl
import tensorflow_probability.substrates.jax.bijectors as tfb
import tensorflow_probability.substrates.jax.distributions as tfd
import tensorflow_probability.substrates.jax.math.psd_kernels as tfk
from liesel_ptm.bsplines import OnionCoef, OnionKnots
from liesel_ptm.nodes import OnionCoefParam, TransformedVar, find_param

Array = Any


class Kernel(lsl.Var):
    def __init__(
        self,
        x1: lsl.Var | lsl.Node,
        x2: lsl.Var | lsl.Node,
        kernel_cls: type[tfk.AutoCompositeTensorPsdKernel],
        name: str = "",
        **kwargs,
    ) -> None:
        self.x1 = x1
        self.x2 = x2

        self.kernel_cls = kernel_cls

        def _evaluate_kernel(x1, x2, **kwargs):
            return (
                kernel_cls(**kwargs)
                .apply(x1=x1[None, :], x2=x2[:, None])
                .swapaxes(-1, -2)
            )

        calc = lsl.Calc(_evaluate_kernel, x1, x2, **kwargs).update()

        super().__init__(calc, name=name)
        self.update()


class ModelConst(lsl.Var):
    """
    A variable that holds a constant value. This value is not fitted.
    """

    def __init__(
        self,
        value: Any,
        name: str = "",
    ) -> None:
        super().__init__(value=value, name=name)
        self.parameter_names: list[str] = []
        self.hyperparameter_names: list[str] = []

    def copy_for(self, sample_locs: lsl.Var | lsl.Node) -> ModelConst:
        return ModelConst(self.value, name=self.name)  # type: ignore

    def set_locs(self, sample_locs: Array) -> ModelConst:
        return self

    def update_from(self, param: ModelConst) -> ModelConst:
        self.value = param.value  # type:ignore
        return self


class ModelVar(TransformedVar):
    """
    A variable is constant across locations.
    Can have a bijector. Does not have hyperparameters.
    """

    def __init__(
        self,
        value: Any,
        bijector: tfb.Bijector | None = tfb.Identity(),
        name: str = "",
    ) -> None:
        super().__init__(value=value, bijector=bijector, name=name)
        self.bijector = bijector
        self.parameter_names = [find_param(self).name]
        self.hyperparameter_names: list[str] = []

    def copy_for(self, sample_locs: lsl.Var | lsl.Node) -> ModelVar:
        val = self.value  # type: ignore
        bij = self.bijector
        return ModelVar(val, bijector=bij, name=self.name)

    def set_locs(self, sample_locs: Array) -> ModelVar:
        return self

    def update_from(self, param: ModelVar) -> ModelVar:
        if self.strong:
            self.value = param.value  # type: ignore
            return self
        if self.transformed:
            self.transformed.value = param.transformed.value
            return self.update()

        raise RuntimeError("Cannot update; variable is neither strong nor transformed.")


class GEVLocation(lsl.Var):
    def __init__(
        self,
        value: Any,
        scale: ModelVar | ModelConst,
        concentration: ModelVar | ModelConst,
        data: Array,
        eps: float | Array = 0.5,
        clip: bool = True,
        name: str = "",
    ) -> None:
        self.min_data = jnp.min(data)
        self.max_data = jnp.max(data)
        self.eps = jnp.array(eps, dtype=jnp.float64)

        def _clip_select(value, scale, concentration):
            value = jnp.select(
                condlist=[concentration < 0.0, concentration > 0.0],
                choicelist=[
                    jnp.clip(
                        value, min=self.max_data + scale / concentration + self.eps
                    ),
                    jnp.clip(
                        value, max=self.min_data + scale / concentration - self.eps
                    ),
                ],
            )
            return value

        def _clip(value, scale, concentration):
            if not clip:
                return value

            value = jax.lax.cond(
                jnp.allclose(concentration, 0.0),
                lambda value, scale, concentration: value,
                _clip_select,
                value,
                scale,
                concentration,
            )

            return value

        self.transformed = lsl.param(value, name=f"{name}_unclipped")
        calc = lsl.Calc(
            _clip, value=self.transformed, scale=scale, concentration=concentration
        )
        super().__init__(calc, name=name)
        self.parameter_names = [self.transformed.name]
        self.hyperparameter_names: list[str] = []
        self.scale_var = scale
        self.concentration_var = concentration

    def copy_for(
        self, sample_locs: lsl.Var | lsl.Node
    ) -> tuple[GEVLocation, ModelVar | ModelConst, ModelVar | ModelConst]:
        scale = self.scale_var.copy_for(sample_locs=sample_locs)
        concentration = self.concentration_var.copy_for(sample_locs=sample_locs)
        location = GEVLocation(
            value=self.value,  # type: ignore
            scale=scale,
            concentration=concentration,
            data=jnp.array([self.min_data, self.max_data]),
            eps=self.eps,
            name=self.name,
        )
        return location, scale, concentration

    def set_locs(self, sample_locs: Array) -> ModelConst:
        return self

    def update_from(self, param: GEVLocation) -> ModelVar:
        if self.strong:
            self.value = param.value  # type: ignore
            return self
        if self.transformed:
            self.transformed.value = param.transformed.value
            return self.update()

        raise RuntimeError("Cannot update; variable is neither strong nor transformed.")


class ParamPredictivePointProcessGP(lsl.Var):
    def __init__(
        self,
        inducing_locs: lsl.Var | lsl.Node,
        sample_locs: lsl.Var | lsl.Node,
        kernel_cls: type[tfk.AutoCompositeTensorPsdKernel],
        bijector: tfb.Bijector = tfb.Identity(),
        name: str = "",
        expand_dims: bool = False,
        **kernel_params: lsl.Var | TransformedVar,
    ) -> None:
        kernel_uu = Kernel(
            x1=inducing_locs,
            x2=inducing_locs,
            kernel_cls=kernel_cls,
            **kernel_params,
            name=f"{name}_kernel",
        ).update()

        kernel_du = Kernel(
            x1=sample_locs,
            x2=inducing_locs,
            kernel_cls=kernel_cls,
            **kernel_params,
            name=f"{name}_kernel_latent_u",
        ).update()

        n_inducing_locs = kernel_uu.value.shape[0]

        self.latent_var = lsl.param(
            jnp.zeros((n_inducing_locs,)),
            distribution=lsl.Dist(tfd.Normal, loc=0.0, scale=1.0),
            name=f"{name}_latent",
        )

        # a small value added to the diagonal of Kuu for numerical stability
        salt = jnp.diag(jnp.full(shape=(n_inducing_locs,), fill_value=1e-6))

        self.mean = lsl.param(0.0, name=f"{name}_mean")

        def _compute_param(latent_var, Kuu, Kdu, mean):
            Kuu = Kuu + salt
            L = jnp.linalg.cholesky(Kuu)
            Li = jnp.linalg.inv(L)

            value = Kdu @ Li.T @ latent_var

            if expand_dims:
                value = jnp.expand_dims(value, -1)

            return bijector.forward(value + mean)

        super().__init__(
            lsl.Calc(_compute_param, self.latent_var, kernel_uu, kernel_du, self.mean),
            name=name,
        )

        self.bijector = bijector
        self.kernel_params = kernel_params
        self.kernel_cls = kernel_cls
        self.inducing_locs = inducing_locs
        self.sample_locs = sample_locs
        self.K = n_inducing_locs
        self.parameter_names = [self.latent_var.name, self.mean.name]

    @property
    def hyperparameter_names(self):
        return [find_param(param).name for param in self.kernel_params.values()]

    def copy_for(
        self, sample_locs: lsl.Var | lsl.Node | None = None
    ) -> ParamPredictivePointProcessGP:
        kernel_params = {
            name: copy.deepcopy(param) for name, param in self.kernel_params.items()
        }

        sample_locs = (
            sample_locs if sample_locs is not None else copy.deepcopy(self.sample_locs)
        )

        var = ParamPredictivePointProcessGP(
            inducing_locs=copy.deepcopy(self.inducing_locs),
            sample_locs=sample_locs,
            kernel_cls=self.kernel_cls,
            bijector=self.bijector,
            name=self.name,
            **kernel_params,
        )

        var.latent_var.value = self.latent_var.value

        return var

    def set_locs(self, sample_locs: Array) -> ModelConst:
        self.sample_locs.value = sample_locs
        return self.update()

    def update_from(
        self, param: ParamPredictivePointProcessGP
    ) -> ParamPredictivePointProcessGP:
        for name, kernel_param in param.kernel_params.items():
            self.kernel_params[name].value = kernel_param.value
            self.kernel_params[name].update()

        self.latent_var.value = param.latent_var.value
        self.update()

        return self


class GEVLocationPredictivePointProcessGP(lsl.Var):
    def __init__(
        self,
        scale: ParamPredictivePointProcessGP,
        concentration: ParamPredictivePointProcessGP,
        data: Array,
        inducing_locs: lsl.Var | lsl.Node,
        sample_locs: lsl.Var | lsl.Node,
        kernel_cls: type[tfk.AutoCompositeTensorPsdKernel],
        bijector: tfb.Bijector = tfb.Identity(),
        name: str = "",
        expand_dims: bool = False,
        eps: float | Array = 0.5,
        clip: bool = True,
        **kernel_params: lsl.Var | TransformedVar,
    ) -> None:
        self.min_data = jnp.min(data, keepdims=True)
        self.max_data = jnp.max(data, keepdims=True)
        self.eps = jnp.array(eps, dtype=jnp.float64)

        kernel_uu = Kernel(
            x1=inducing_locs,
            x2=inducing_locs,
            kernel_cls=kernel_cls,
            **kernel_params,
            name=f"{name}_kernel",
        ).update()

        kernel_du = Kernel(
            x1=sample_locs,
            x2=inducing_locs,
            kernel_cls=kernel_cls,
            **kernel_params,
            name=f"{name}_kernel_latent_u",
        ).update()

        n_inducing_locs = kernel_uu.value.shape[0]

        self.latent_var = lsl.param(
            jnp.zeros((n_inducing_locs,)),
            distribution=lsl.Dist(tfd.Normal, loc=0.0, scale=1.0),
            name=f"{name}_latent",
        )

        # a small value added to the diagonal of Kuu for numerical stability
        salt = jnp.diag(jnp.full(shape=(n_inducing_locs,), fill_value=1e-6))

        self.mean = lsl.param(0.0, name=f"{name}_mean")

        def _compute_param(latent_var, Kuu, Kdu, mean):
            Kuu = Kuu + salt
            L = jnp.linalg.cholesky(Kuu)
            Li = jnp.linalg.inv(L)

            value = Kdu @ Li.T @ latent_var

            if expand_dims:
                value = jnp.expand_dims(value, -1)

            return bijector.forward(value + mean)

        self.transformed = lsl.Calc(
            _compute_param, self.latent_var, kernel_uu, kernel_du, self.mean
        )

        def _clip_select(value, scale, concentration):
            if not clip:
                return value
            value = jnp.select(
                condlist=[
                    concentration < 0.0,
                    concentration > 0.0,
                    jnp.ones_like(concentration),
                ],
                choicelist=[
                    jnp.clip(
                        value, min=self.max_data + scale / concentration + self.eps
                    ),
                    jnp.clip(
                        value, max=self.min_data + scale / concentration - self.eps
                    ),
                    value,
                ],
            )
            return value

        calc = lsl.Calc(
            _clip_select,
            value=self.transformed,
            scale=scale,
            concentration=concentration,
        )

        super().__init__(calc, name=name)

        self.scale_var = scale
        self.concentration_var = concentration
        self.bijector = bijector
        self.kernel_params = kernel_params
        self.kernel_cls = kernel_cls
        self.inducing_locs = inducing_locs
        self.sample_locs = sample_locs
        self.K = n_inducing_locs
        self.parameter_names = [self.latent_var.name, self.mean.name]

    @property
    def hyperparameter_names(self):
        return [find_param(param).name for param in self.kernel_params.values()]

    def copy_for(
        self, sample_locs: lsl.Var | lsl.Node | None = None
    ) -> tuple[
        GEVLocationPredictivePointProcessGP,
        ParamPredictivePointProcessGP,
        ParamPredictivePointProcessGP,
    ]:
        kernel_params = {
            name: copy.deepcopy(param) for name, param in self.kernel_params.items()
        }

        sample_locs = (
            sample_locs if sample_locs is not None else copy.deepcopy(self.sample_locs)
        )

        scale = self.scale_var.copy_for(sample_locs=sample_locs)
        concentration = self.concentration_var.copy_for(sample_locs=sample_locs)

        var = GEVLocationPredictivePointProcessGP(
            scale=scale,
            concentration=concentration,
            inducing_locs=copy.deepcopy(self.inducing_locs),
            sample_locs=sample_locs,
            kernel_cls=self.kernel_cls,
            bijector=self.bijector,
            data=jnp.r_[self.min_data, self.max_data],
            name=self.name,
            eps=self.eps,
            **kernel_params,
        )

        var.latent_var.value = self.latent_var.value

        return var, scale, concentration

    def set_locs(self, sample_locs: Array) -> ModelConst:
        self.sample_locs.value = sample_locs
        return self.update()

    def update_from(
        self, param: GEVLocationPredictivePointProcessGP
    ) -> GEVLocationPredictivePointProcessGP:
        for name, kernel_param in param.kernel_params.items():
            self.kernel_params[name].value = kernel_param.value
            self.kernel_params[name].update()

        self.latent_var.value = param.latent_var.value
        self.update()

        return self


def brownian_motion_mat(nrows: int, ncols: int):
    r = jnp.arange(nrows)[:, None] + 1
    c = jnp.arange(ncols)[None, :] + 1
    return jnp.minimum(r, c)


def rw_weight_matrix(D: int):
    C = jnp.eye(D - 1) - jnp.ones(D - 1) / (D - 1)
    B = brownian_motion_mat(D - 2, D - 2)
    L = jnp.linalg.cholesky(B, upper=False)
    W = C @ jnp.r_[jnp.zeros((1, D - 2)), L]
    return W


class RandomWalkParamPredictivePointProcessGP(lsl.Var):
    """
    Assumes the intrinsic model of coregionalization.

    Parameterized using matrices to save memory.

    Params
    ------
    D
        Dimension of the random walk.
    K
        Number of inducing locations.
    """

    def __init__(
        self,
        inducing_locs: lsl.Var | lsl.Node,
        sample_locs: lsl.Var | lsl.Node,
        D: int,
        kernel_cls: type[tfk.AutoCompositeTensorPsdKernel],
        name: str = "",
<<<<<<< HEAD
        scale_u: lsl.Var | None = None,
=======
        locwise_amplitude: lsl.Var | None = None,
>>>>>>> 8c52d54b
        **kernel_params: lsl.Var | TransformedVar,
    ):
        kernel_uu = Kernel(
            x1=inducing_locs,
            x2=inducing_locs,
            kernel_cls=kernel_cls,
            **kernel_params,
            name=f"{name}_kernel",
        )

        kernel_du = Kernel(
            x1=sample_locs,
            x2=inducing_locs,
            kernel_cls=kernel_cls,
            **kernel_params,
            name=f"{name}_kernel_latent_u",
        )

        W = rw_weight_matrix(D)

        n_inducing_locs = kernel_uu.value.shape[0]

        latent_var = lsl.param(
            jnp.zeros((n_inducing_locs * (W.shape[1]),)),
            distribution=lsl.Dist(tfd.Normal, loc=0.0, scale=1.0),
            name=f"{name}_latent",
        )

        salt = jnp.eye(kernel_uu.value.shape[0]) * 1e-6

<<<<<<< HEAD
        self.scale_u = scale_u
        if scale_u is None:
            scale_u = lsl.Var(jnp.ones((n_inducing_locs, 1), dtype=kernel_uu.value.dtype))

        def _compute_param(latent_var, Kuu, Kdu, scale_u):
            Li = jnp.linalg.inv(jnp.linalg.cholesky(Kuu + salt))

            latent_mat = scale_u * jnp.reshape(latent_var, shape=(n_inducing_locs, W.shape[1]))
=======
        self.locwise_amplitude = locwise_amplitude

        def _compute_param(latent_var, Kuu, Kdu, locwise_amplitude):
            Li = jnp.linalg.inv(jnp.linalg.cholesky(Kuu + salt))

            if self.locwise_amplitude is not None:
                # small constant added to safeguard against zero amplitudes
                Li = Li * (1 / (locwise_amplitude[None, :] + 1e-6)) 

            latent_mat = jnp.reshape(latent_var, shape=(n_inducing_locs, W.shape[1]))
>>>>>>> 8c52d54b

            delta_mat = W @ (Kdu @ Li.T @ latent_mat).T

            return delta_mat

        super().__init__(
            lsl.Calc(
                _compute_param,
                latent_var=latent_var,
                Kuu=kernel_uu,
                Kdu=kernel_du,
<<<<<<< HEAD
                scale_u=scale_u
=======
                locwise_amplitude=locwise_amplitude
>>>>>>> 8c52d54b
            ),
            name=name,
        )
        self.update()

        self.latent_var = latent_var
        self.kernel_uu = kernel_uu
        self.kernel_du = kernel_du
        self.W = W
        self.kernel_params = kernel_params
        self.kernel_cls = kernel_cls
        self.inducing_locs = inducing_locs
        self.sample_locs = sample_locs
        self.K = n_inducing_locs

        self.parameter_names = [latent_var.name]

    @property
    def hyperparameter_names(self):
        names = []
        for name, param in self.kernel_params.items():
<<<<<<< HEAD
            if name == "amplitude" and self.scale_u is not None:
=======
            if name == "amplitude" and self.locwise_amplitude is not None:
>>>>>>> 8c52d54b
                continue

            names += [find_param(param).name]
        
<<<<<<< HEAD
        if self.scale_u is not None:
            names += [find_param(self.scale_u).name]
=======
        if self.locwise_amplitude is not None:
            names += [find_param(self.locwise_amplitude).name]
>>>>>>> 8c52d54b

        return names


class OnionCoefPredictivePointProcessGP(lsl.Var):
    def __init__(
        self,
        latent_coef: RandomWalkParamPredictivePointProcessGP,
        coef_spec: OnionCoef,
        name: str = "",
    ) -> None:
        super().__init__(
            lsl.Calc(lambda latent: coef_spec(latent.T), latent_coef).update(),
            name=name,
        )

        self.coef_spec = coef_spec
        self.latent_coef = latent_coef
        self.parameter_names = latent_coef.parameter_names

    @property
    def hyperparameter_names(self):
        return self.latent_coef.hyperparameter_names

    @classmethod
    def new_from_locs(
        cls,
        knots: OnionKnots,
        inducing_locs: lsl.Var | lsl.Node,
        sample_locs: lsl.Var | lsl.Node,
        kernel_cls: type[tfk.AutoCompositeTensorPsdKernel],
        locwise_amplitude: lsl.Var | None = None,
        name: str = "",
        **kernel_params: lsl.Var | TransformedVar,
    ) -> OnionCoefPredictivePointProcessGP:
        coef_spec = OnionCoef(knots)

        latent_coef = RandomWalkParamPredictivePointProcessGP(
            inducing_locs=inducing_locs,
            sample_locs=sample_locs,
            D=knots.nparam + 1,
            kernel_cls=kernel_cls,
            name=f"{name}_log_increments",
            locwise_amplitude=locwise_amplitude,
            **kernel_params,
        )

        return cls(coef_spec=coef_spec, latent_coef=latent_coef, name=name)

    def copy_for(
        self, sample_locs: lsl.Var | lsl.Node | None = None
    ) -> OnionCoefPredictivePointProcessGP:
        coef_spec = OnionCoef(self.coef_spec.knots)

        kernel_params = {
            name: copy.deepcopy(param)
            for name, param in self.latent_coef.kernel_params.items()
        }

        sample_locs = (
            sample_locs
            if sample_locs is not None
            else copy.deepcopy(self.latent_coef.sample_locs)
        )

        latent_coef = RandomWalkParamPredictivePointProcessGP(
            inducing_locs=copy.deepcopy(self.latent_coef.inducing_locs),
            sample_locs=sample_locs,
            D=self.coef_spec.knots.nparam + 1,
            kernel_cls=self.latent_coef.kernel_cls,
            name=f"{self.name}_log_increments",
            **kernel_params,
        )

        latent_coef.latent_var.value = self.latent_coef.latent_var.value

        return OnionCoefPredictivePointProcessGP(
            coef_spec=coef_spec, latent_coef=latent_coef, name=self.name
        )

    def update_from(
        self, coef: OnionCoefPredictivePointProcessGP
    ) -> OnionCoefPredictivePointProcessGP:
        for name, kernel_param in coef.latent_coef.kernel_params.items():
            self.latent_coef.kernel_params[name].value = kernel_param.value
            self.latent_coef.kernel_params[name].update()

        self.latent_coef.latent_var.value = coef.latent_coef.latent_var.value
        self.latent_coef.update()
        self.update()

        return self

    def spawn_intercept(
        self, name: str = "intercept", **kernel_params
    ) -> ParamPredictivePointProcessGP:
        if not kernel_params:
            kernel_params = self.latent_coef.kernel_params

        intercept = ParamPredictivePointProcessGP(
            inducing_locs=self.latent_coef.inducing_locs,
            sample_locs=self.latent_coef.sample_locs,
            kernel_cls=self.latent_coef.kernel_cls,
            name=name,
            **kernel_params,
        )

        return intercept

    def spawn_slope(
        self,
        bijector: tfb.Bijector = tfb.Softplus(),
        name: str = "slope",
        **kernel_params,
    ) -> ParamPredictivePointProcessGP:
        if not kernel_params:
            kernel_params = self.latent_coef.kernel_params

        slope = ParamPredictivePointProcessGP(
            inducing_locs=self.latent_coef.inducing_locs,
            sample_locs=self.latent_coef.sample_locs,
            kernel_cls=self.latent_coef.kernel_cls,
            name=name,
            bijector=bijector,
            **kernel_params,
        )

        return slope


class ModelOnionCoef(OnionCoefParam):
    def __init__(self, knots: OnionKnots, name: str) -> None:
        tau2 = TransformedVar(1.0, name=f"{name}_tau2_onion")
        super().__init__(knots=knots, tau2=tau2, name=name)

        self.parameter_names: list[str] = [self.log_increments.transformed.name]
        self.hyperparameter_names: list[str] = []<|MERGE_RESOLUTION|>--- conflicted
+++ resolved
@@ -500,11 +500,7 @@
         D: int,
         kernel_cls: type[tfk.AutoCompositeTensorPsdKernel],
         name: str = "",
-<<<<<<< HEAD
-        scale_u: lsl.Var | None = None,
-=======
         locwise_amplitude: lsl.Var | None = None,
->>>>>>> 8c52d54b
         **kernel_params: lsl.Var | TransformedVar,
     ):
         kernel_uu = Kernel(
@@ -535,16 +531,6 @@
 
         salt = jnp.eye(kernel_uu.value.shape[0]) * 1e-6
 
-<<<<<<< HEAD
-        self.scale_u = scale_u
-        if scale_u is None:
-            scale_u = lsl.Var(jnp.ones((n_inducing_locs, 1), dtype=kernel_uu.value.dtype))
-
-        def _compute_param(latent_var, Kuu, Kdu, scale_u):
-            Li = jnp.linalg.inv(jnp.linalg.cholesky(Kuu + salt))
-
-            latent_mat = scale_u * jnp.reshape(latent_var, shape=(n_inducing_locs, W.shape[1]))
-=======
         self.locwise_amplitude = locwise_amplitude
 
         def _compute_param(latent_var, Kuu, Kdu, locwise_amplitude):
@@ -555,7 +541,6 @@
                 Li = Li * (1 / (locwise_amplitude[None, :] + 1e-6)) 
 
             latent_mat = jnp.reshape(latent_var, shape=(n_inducing_locs, W.shape[1]))
->>>>>>> 8c52d54b
 
             delta_mat = W @ (Kdu @ Li.T @ latent_mat).T
 
@@ -567,11 +552,7 @@
                 latent_var=latent_var,
                 Kuu=kernel_uu,
                 Kdu=kernel_du,
-<<<<<<< HEAD
-                scale_u=scale_u
-=======
                 locwise_amplitude=locwise_amplitude
->>>>>>> 8c52d54b
             ),
             name=name,
         )
@@ -593,22 +574,13 @@
     def hyperparameter_names(self):
         names = []
         for name, param in self.kernel_params.items():
-<<<<<<< HEAD
-            if name == "amplitude" and self.scale_u is not None:
-=======
             if name == "amplitude" and self.locwise_amplitude is not None:
->>>>>>> 8c52d54b
                 continue
 
             names += [find_param(param).name]
         
-<<<<<<< HEAD
-        if self.scale_u is not None:
-            names += [find_param(self.scale_u).name]
-=======
         if self.locwise_amplitude is not None:
             names += [find_param(self.locwise_amplitude).name]
->>>>>>> 8c52d54b
 
         return names
 
